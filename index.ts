--- conflicted
+++ resolved
@@ -3,17 +3,11 @@
 import cookieParser from "cookie-parser"
 import ticketRouter from "./routes/ticket.ts"
 import scheduleRouter from "./routes/schedule.ts"
-<<<<<<< HEAD
 import trainingRouter from "./routes/training.ts"
-import { getUserFromCookie } from "./lib/utils"
-import { object, string, z } from "zod"
 
 import type { NextFunction, Request, Response } from "express"
 import type { ApiResponse } from "./types/response"
-import type { signUpEmployeeSchema } from "./schemas/auth"
-=======
 import authRouter from "./routes/auth"
->>>>>>> 456548ce
 
 const PORT = process.env.PORT || 3000
 const ORIGIN = process.env.ORIGIN_URL
@@ -28,4 +22,13 @@
 app.use("/schedule", scheduleRouter)
 app.use("/training", trainingRouter)
 
+app.use((err: Error, req: Request, res: Response, next: NextFunction) => {
+	console.error(err.stack)
+
+	res.status(500).json({
+		status: "error",
+		message: "There was an unexpected error. Try again later!"
+	} satisfies ApiResponse)
+})
+
 app.listen(PORT, () => console.log(`Server is running on port ${PORT}`))