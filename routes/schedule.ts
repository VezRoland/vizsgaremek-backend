import { Router, type Request, type Response } from "express"
import postgres from "../lib/postgres"
import { getUserFromCookie } from "../lib/utils"
import type { ApiResponse } from "../types/response.ts"
import type { User } from "@supabase/supabase-js"
import { hasPermission } from "../lib/roles"
import { UserRole } from "../types/database.ts" // Import the hasPermission function

const router = Router()

// Utility function to get the start of the week (Monday)
const getStartOfWeek = (date: Date): Date => {
	const day = date.getDay()
	const diff = date.getDate() - day + (day === 0 ? -6 : 1) // Adjust when day is Sunday
	const startOfWeek = new Date(date)
	startOfWeek.setDate(diff)
	startOfWeek.setUTCHours(0, 0, 0, 0) // Explicitly set time to 00:00:00.000
	return startOfWeek
}

// Utility function to get the end of the week (Sunday)
const getEndOfWeek = (date: Date): Date => {
	const startOfWeek = getStartOfWeek(date)
	const endOfWeek = new Date(startOfWeek)
	endOfWeek.setDate(startOfWeek.getDate() + 6)
	endOfWeek.setUTCHours(23, 59, 59, 999) // Set time to the end of the day
	return endOfWeek
}

// Utility function to check if there are schedules in a given week
const hasSchedulesInWeek = async (startOfWeek: Date, endOfWeek: Date): Promise<boolean> => {
	const query = `
      SELECT EXISTS(SELECT 1
                    FROM schedule
                    WHERE schedule.start >= $1
                      AND schedule.end <= $2)
	`
	const result = await postgres.query(query, [startOfWeek, endOfWeek])
	return result.rows[0].exists
}

const fetchSchedulesForWeek = async (startOfWeek: Date, endOfWeek: Date, user: User) => {
	let schedulesQuery = `
      SELECT s.*, u.name--, u.avatar_url
      FROM schedule s
               JOIN "user" u ON s.user_id = u.id
      WHERE s.start >= $1
        AND s.end <= $2
	`

	let queryParams: any[] = [startOfWeek, endOfWeek]

	// Add role-specific filters
	switch (Number(user.user_metadata.role)) {
		case UserRole.Owner:
		case UserRole.Leader:
			// Owners and Leaders can view schedules for their company or their own schedules
			schedulesQuery += " AND (s.company_id = $3 OR s.user_id = $4)"
			queryParams.push(user.user_metadata.company_id, user.id)
			break
		case UserRole.Employee:
			// Employees can only view their own schedules
			schedulesQuery += " AND s.user_id = $3"
			queryParams.push(user.id)
			break
		default:
			// No permissions + Admin
			return []
	}

	schedulesQuery += " ORDER BY s.start"

	const schedulesResult = await postgres.query(schedulesQuery, queryParams)
	return schedulesResult.rows
}

// Utility function to format the response
const formatScheduleResponse = (startOfWeek: Date, schedules: any[], hasPrevWeekSchedules: boolean, hasNextWeekSchedules: boolean) => {
	// Group schedules by hour and day
	const scheduleCounts: Record<string, number> = {}
	schedules.forEach(schedule => {
		const start = new Date(schedule.start)
		const hour = start.getUTCHours() // Use UTC hours
		const day = start.getUTCDay() // 0 (Sunday) to 6 (Saturday)
		const key = `${hour}-${day}`

		if (!scheduleCounts[key]) scheduleCounts[key] = 0
		scheduleCounts[key]++
	})

	return {
		week_start: startOfWeek.toISOString().split("T")[0], // Format as YYYY-MM-DD
		prevDate: hasPrevWeekSchedules ? getStartOfWeek(new Date(startOfWeek.getTime() - 7 * 24 * 60 * 60 * 1000)).getTime() : null,
		nextDate: hasNextWeekSchedules ? getStartOfWeek(new Date(startOfWeek.getTime() + 7 * 24 * 60 * 60 * 1000)).getTime() : null,
		schedule: scheduleCounts
	}
}

// GET /schedule (current week)
router.get("/", getUserFromCookie, async (req: Request, res: Response, next) => {
	const user = req.user as User

	try {
		// Check if the user has permission to view schedules
		if (!hasPermission(user, "schedule", "view", { user_id: user.id, company_id: user.user_metadata.company_id })) {
			res.status(403).json({
				status: "error",
				message: "You do not have permission to view schedules."
			} satisfies ApiResponse)
			return
		}

		const now = new Date()
		const startOfCurrentWeek = getStartOfWeek(now)
		const endOfCurrentWeek = getEndOfWeek(now)

		// Fetch schedules for the current week
		const schedules = await fetchSchedulesForWeek(startOfCurrentWeek, endOfCurrentWeek, user)

		// Check for schedules in the previous and next weeks
		const startOfPrevWeek = new Date(startOfCurrentWeek.getTime() - 7 * 24 * 60 * 60 * 1000)
		const endOfPrevWeek = new Date(startOfPrevWeek.getTime() + 6 * 24 * 60 * 60 * 1000)
		const hasPrevWeekSchedules = await hasSchedulesInWeek(startOfPrevWeek, endOfPrevWeek)

		const startOfNextWeek = new Date(startOfCurrentWeek.getTime() + 7 * 24 * 60 * 60 * 1000)
		const endOfNextWeek = new Date(startOfNextWeek.getTime() + 6 * 24 * 60 * 60 * 1000)
		const hasNextWeekSchedules = await hasSchedulesInWeek(startOfNextWeek, endOfNextWeek)

		// Format the response
		const data = formatScheduleResponse(startOfCurrentWeek, schedules, hasPrevWeekSchedules, hasNextWeekSchedules)

		res.json({
			status: "success",
			message: "Schedules fetched successfully!",
			data
		} satisfies ApiResponse)
	} catch (error) {
		next(error)
	}
})

// GET /schedule/:weekStart (specific week)
router.get("/:weekStart", getUserFromCookie, async (req: Request, res: Response, next) => {
	const user = req.user as User
	const weekStartMillis = Number(req.params.weekStart)

	if (isNaN(weekStartMillis)) {
		res.status(400).json({
			status: "error",
			message: "Invalid weekStart parameter. It must be a valid timestamp in milliseconds."
		} satisfies ApiResponse)
		return
	}

	try {
		// Check if the user has permission to view schedules
		if (!hasPermission(user, "schedule", "view", { user_id: user.id, company_id: user.user_metadata.company_id })) {
			res.status(403).json({
				status: "error",
				message: "You do not have permission to view schedules."
			} satisfies ApiResponse)
			return
		}

		const startOfSpecifiedWeek = new Date(weekStartMillis)
		const endOfSpecifiedWeek = getEndOfWeek(startOfSpecifiedWeek)

		// Fetch schedules for the specified week
		const schedules = await fetchSchedulesForWeek(startOfSpecifiedWeek, endOfSpecifiedWeek, user)

		// Check for schedules in the previous and next weeks
		const startOfPrevWeek = new Date(startOfSpecifiedWeek.getTime() - 7 * 24 * 60 * 60 * 1000)
		const endOfPrevWeek = new Date(startOfPrevWeek.getTime() + 6 * 24 * 60 * 60 * 1000)
		const hasPrevWeekSchedules = await hasSchedulesInWeek(startOfPrevWeek, endOfPrevWeek)

		const startOfNextWeek = new Date(startOfSpecifiedWeek.getTime() + 7 * 24 * 60 * 60 * 1000)
		const endOfNextWeek = new Date(startOfNextWeek.getTime() + 6 * 24 * 60 * 60 * 1000)
		const hasNextWeekSchedules = await hasSchedulesInWeek(startOfNextWeek, endOfNextWeek)

		// Format the response
		const data = formatScheduleResponse(startOfSpecifiedWeek, schedules, hasPrevWeekSchedules, hasNextWeekSchedules)

		res.json({
			status: "success",
			message: "Schedules fetched successfully!",
			data
		} satisfies ApiResponse)
	} catch (error) {
		next(error)
	}
})

// GET /schedule/:hour-day (detailed schedules for a specific hour and day)
<<<<<<< HEAD
router.get("/details/:hourday", getUserFromCookie, async (req: Request, res: Response, next) => {
=======
router.get("/details/:hour-day", getUserFromCookie, async (req: Request, res: Response, next) => {
>>>>>>> 33ecbd9f
	const user = req.user as User
	const { hourDay } = req.params
	const [hour, day] = hourDay.split("-").map(Number)

	// Validate hour and day
	if (isNaN(hour) || hour < 0 || hour > 23 || isNaN(day) || day < 0 || day > 6) {
		res.status(400).json({
			status: "error",
			message: "Invalid hour or day parameter. Hour must be between 0 and 23, and day must be between 0 and 6."
		} satisfies ApiResponse)
		return
	}

	// Parse week_start query parameter
	let startOfWeek: Date
	if (req.query.week_start) {
		// Use the provided week_start
		startOfWeek = new Date(req.query.week_start as string)
		if (isNaN(startOfWeek.getTime())) {
			res.status(400).json({
				status: "error",
				message: "Invalid week_start parameter. It must be a valid date in the format YYYY-MM-DD."
			} satisfies ApiResponse)
			return
		}
	} else {
		// Use the current week
		startOfWeek = getStartOfWeek(new Date())
	}

	// Pagination parameters
	const limit = req.query.limit ? Number(req.query.limit) : 20
	const page = req.query.page ? Number(req.query.page) : 1
	const offset = (page - 1) * limit

	try {
		// Calculate the start and end of the specified hour and day
		const startOfDay = new Date(startOfWeek)
		startOfDay.setDate(startOfWeek.getDate() + day)
		startOfDay.setUTCHours(hour, 0, 0, 0) // Start of the hour
		const endOfDay = new Date(startOfDay)
		endOfDay.setUTCHours(hour, 59, 59, 999) // End of the hour

		let schedulesQuery = `
        SELECT s.*, u.name--, u.avatar_url
        FROM schedule s
                 JOIN "user" u ON s.user_id = u.id
        WHERE s.start >= $1
          AND s.end <= $2
		`

		let queryParams: any[] = [startOfDay, endOfDay]

		// Add role-specific filters
		switch (Number(user.user_metadata.role)) {
			case UserRole.Owner:
			case UserRole.Leader:
				// Owners and Leaders can view schedules for their company or their own schedules
				schedulesQuery += " AND (s.company_id = $3 OR s.user_id = $4)"
				queryParams.push(user.user_metadata.company_id, user.id)
				break
			case UserRole.Employee:
				// Employees can only view their own schedules
				schedulesQuery += " AND s.user_id = $3"
				queryParams.push(user.id)
				break
			default:
				// No permissions + Admin
				res.status(403).json({
					status: "error",
					message: "You do not have permission to view schedules."
				} satisfies ApiResponse)
				return
		}

		schedulesQuery += " ORDER BY s.start LIMIT $5 OFFSET $6"
		queryParams.push(limit, offset)

		const schedulesResult = await postgres.query(schedulesQuery, queryParams)
		const schedules = schedulesResult.rows

		// Format the response
		res.json({
			status: "success",
			message: "Schedules fetched successfully!",
			data: schedules.map(schedule => ({
				id: schedule.id,
				category: schedule.category,
				start: schedule.start.toISOString(),
				end: schedule.end.toISOString(),
				user: {
					name: schedule.name,
					avatar_url: schedule.avatar_url
				}
			}))
		} satisfies ApiResponse)
	} catch (error) {
		next(error)
	}
})

export default router<|MERGE_RESOLUTION|>--- conflicted
+++ resolved
@@ -191,11 +191,7 @@
 })
 
 // GET /schedule/:hour-day (detailed schedules for a specific hour and day)
-<<<<<<< HEAD
-router.get("/details/:hourday", getUserFromCookie, async (req: Request, res: Response, next) => {
-=======
-router.get("/details/:hour-day", getUserFromCookie, async (req: Request, res: Response, next) => {
->>>>>>> 33ecbd9f
+router.get("/details/:hourDay", getUserFromCookie, async (req: Request, res: Response, next) => {
 	const user = req.user as User
 	const { hourDay } = req.params
 	const [hour, day] = hourDay.split("-").map(Number)
