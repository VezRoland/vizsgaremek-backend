import { supabase } from "./supabase"
import { object, string } from "zod"

<<<<<<< HEAD
=======
import type { NextFunction, Request, Response } from "express"
>>>>>>> 22a99bea
import type { ApiResponse } from "../types/response"

export async function getUserFromCookie(
	req: Request,
	res: Response,
	next: NextFunction
<<<<<<< HEAD
) => {
	const authCookie = Object.entries<string>(request.cookies || {})
		.find(([name]) => name === `sb-${process.env.SUPABASE_ID}-auth-token`)
		?.at(1)
	if (!authCookie) {
		response.status(401).json({
			status: "error",
			message: "You are not logged in. Sign into your account!"
		} satisfies ApiResponse)
		return
=======
) {
	const parsedCookie = object({ auth: string().min(1) }).safeParse(req.cookies)

	if (!parsedCookie.success || !parsedCookie.data || parsedCookie.error) {
		return next(
			res.status(401).json({
				status: "error",
				message: "You are not signed in."
			} satisfies ApiResponse)
		)
>>>>>>> 22a99bea
	}

	const user = await supabase.auth.getUser(parsedCookie.data.auth)

<<<<<<< HEAD
	const { data, error } = await supabase.auth.getUser(accessToken)
	if (error) {
		if (error.code !== "no_authorization") return next(error)

		response.status(401).json({
			status: "error",
			message: "You are not logged in. Sign into your account!"
		} satisfies ApiResponse)

		return
=======
	if (user.error) {
		return next(
			res.status(401).json({
				status: "error",
				message: "You are not signed in."
			} satisfies ApiResponse)
		)
>>>>>>> 22a99bea
	}

	req.user = user.data.user
	req.token = parsedCookie.data.auth
	return next()
}<|MERGE_RESOLUTION|>--- conflicted
+++ resolved
@@ -1,28 +1,13 @@
 import { supabase } from "./supabase"
 import { object, string } from "zod"
 
-<<<<<<< HEAD
-=======
 import type { NextFunction, Request, Response } from "express"
->>>>>>> 22a99bea
 import type { ApiResponse } from "../types/response"
 
 export async function getUserFromCookie(
 	req: Request,
 	res: Response,
 	next: NextFunction
-<<<<<<< HEAD
-) => {
-	const authCookie = Object.entries<string>(request.cookies || {})
-		.find(([name]) => name === `sb-${process.env.SUPABASE_ID}-auth-token`)
-		?.at(1)
-	if (!authCookie) {
-		response.status(401).json({
-			status: "error",
-			message: "You are not logged in. Sign into your account!"
-		} satisfies ApiResponse)
-		return
-=======
 ) {
 	const parsedCookie = object({ auth: string().min(1) }).safeParse(req.cookies)
 
@@ -33,23 +18,10 @@
 				message: "You are not signed in."
 			} satisfies ApiResponse)
 		)
->>>>>>> 22a99bea
 	}
 
 	const user = await supabase.auth.getUser(parsedCookie.data.auth)
 
-<<<<<<< HEAD
-	const { data, error } = await supabase.auth.getUser(accessToken)
-	if (error) {
-		if (error.code !== "no_authorization") return next(error)
-
-		response.status(401).json({
-			status: "error",
-			message: "You are not logged in. Sign into your account!"
-		} satisfies ApiResponse)
-
-		return
-=======
 	if (user.error) {
 		return next(
 			res.status(401).json({
@@ -57,7 +29,6 @@
 				message: "You are not signed in."
 			} satisfies ApiResponse)
 		)
->>>>>>> 22a99bea
 	}
 
 	req.user = user.data.user
